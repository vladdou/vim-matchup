--- conflicted
+++ resolved
@@ -507,16 +507,13 @@
 
   if empty(l:offscreen) | return | endif
 
-<<<<<<< HEAD
   if a:method ==# 'status'
     call s:do_offscreen_statusline(l:offscreen, 0)
   elseif a:method ==# 'status_manual'
     call s:do_offscreen_statusline(l:offscreen, 1)
-  endif
-=======
-  " call s:do_offscreen_statusline(l:offscreen)
-  call s:do_offscreen_popup(l:offscreen)
->>>>>>> 7009d8f0
+  elseif a:method ==# 'popup'
+    call s:do_offscreen_popup(l:offscreen)
+  endif
 endfunction
 
 " }}}1
@@ -534,13 +531,8 @@
   if !exists('w:matchup_oldstatus')
     let w:matchup_oldstatus = &l:statusline
   endif
-<<<<<<< HEAD
   if !a:manual
     let &l:statusline =  w:matchup_statusline
-=======
-  if !g:matchup_matchparen_status_offscreen_manual
-  let &l:statusline =  w:matchup_statusline
->>>>>>> 7009d8f0
   endif
 
   if exists('#User#MatchupOffscreenEnter')
