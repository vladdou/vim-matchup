" vim match-up - matchit replacement and more
"
" Maintainer: Andy Massimino
" Email:      a@normed.space
"

scriptencoding utf-8

let s:save_cpo = &cpo
set cpo&vim

let s:winid = 0

function! matchup#matchparen#init_module() " {{{1
  if !g:matchup_matchparen_enabled | return | endif

  call matchup#matchparen#enable()

  nnoremap <silent> <plug>(matchup-hi-surround)
        \ :<c-u>call matchup#matchparen#highlight_surrounding()<cr>
endfunction

" }}}1

function! matchup#matchparen#enable() " {{{1
  let g:matchup_matchparen_enabled = 1

  if g:matchup_matchparen_deferred
        \ && (!has('timers') || !exists('*timer_pause')
        \     || has('nvim') && !has('nvim-0.2.1'))
    let g:matchup_matchparen_deferred = 0
    echohl WarningMsg
    echom "match-up's deferred highlighting feature is "
          \ . 'not supported in your vim version'
    echohl None
  endif

  augroup matchup_matchparen
    autocmd!
    autocmd CursorMoved,CursorMovedI *
          \ call s:matchparen.highlight_deferred()
    autocmd WinEnter * call s:matchparen.highlight(1)
    autocmd TextChanged,TextChangedI *
          \ call s:matchparen.highlight_deferred()
    if has('patch-8.0.1494')
      autocmd TextChangedP * call s:matchparen.highlight_deferred()
    endif
    autocmd BufReadPost * call s:matchparen.transmute_reset()
    autocmd WinLeave,BufLeave * call s:matchparen.clear()
    autocmd InsertEnter,InsertChange * call s:matchparen.highlight(1, 1)
    autocmd InsertLeave * call s:matchparen.highlight(1)
  augroup END

  call s:init_match_popup()

  if has('vim_starting')
    " prevent this from autoloading during timer callback at startup
    if g:matchup_matchparen_deferred
      call matchup#pos#val(0,0)
    endif

    " prevent loading the delim module at vim startup
    let w:last_changedtick = 2
    let w:last_cursor = [0,1,1,0,1]
  endif
endfunction

" }}}1

function! s:pi_paren_sid() " {{{1
  if s:pi_paren_sid >= 0
    return s:pi_paren_sid
  endif

  let s:pi_paren_sid = 0
  if get(g:, 'loaded_matchparen')
    let l:pat = '\%#=1\V'.expand('$VIM').'\m.\+matchparen\.vim$'
    if v:version >= 800
      " execute() was added in 7.4.2008
      " :filter was introduced in 7.4.2244 but I have not tested it there
      let l:lines = split(execute("filter '".l:pat."' scriptnames"), '\n')
    else
      let l:lines = matchup#util#command('scriptnames')
      call filter(l:lines, 'v:val =~# l:pat')
    endif
    let s:pi_paren_sid = matchstr(get(l:lines, 0), '\d\+\ze: ')
    if !exists('*<SNR>'.s:pi_paren_sid.'_Highlight_Matching_Pair')
      let s:pi_paren_sid = 0
    endif
  endif
  if s:pi_paren_sid
    let s:pi_paren_fcn = function('<SNR>'.s:pi_paren_sid
      \ .'_Highlight_Matching_Pair')
  endif
  return s:pi_paren_sid
endfunction

let s:pi_paren_sid = -1

" }}}1

function! matchup#matchparen#disable() " {{{1
  let g:matchup_matchparen_enabled = 0
  call s:matchparen.clear()
  silent! autocmd! matchup_matchparen
endfunction

" }}}1
function! matchup#matchparen#toggle(...) " {{{1
  let g:matchup_matchparen_enabled = a:0 > 0
        \ ? a:1
        \ : !g:matchup_matchparen_enabled
  call matchup#matchparen#reload()
endfunction

" }}}1
function! matchup#matchparen#reload() " {{{1
  if g:matchup_matchparen_enabled
    call matchup#matchparen#enable()
    call s:matchparen.highlight(1)
  else
    call matchup#matchparen#disable()
  endif
endfunction

" }}}1
function! matchup#matchparen#update() " {{{1
  call s:matchparen.highlight(1)
endfunction

" }}}1

let s:matchparen = {}

function! s:matchparen.clear() abort dict " {{{1
  if exists('w:matchup_match_id_list')
    for l:id in w:matchup_match_id_list
      silent! call matchdelete(l:id)
    endfor
    unlet! w:matchup_match_id_list
  endif

  if exists('s:match_popup')
    call popup_hide(s:match_popup)
  endif

  if exists('w:matchup_oldstatus')
    let &l:statusline = w:matchup_oldstatus
    unlet w:matchup_oldstatus
    if exists('#User#MatchupOffscreenLeave')
      doautocmd <nomodeline> User MatchupOffscreenLeave
    endif
  endif
  if exists('w:matchup_statusline')
    unlet w:matchup_statusline
  endif

  let w:matchup_need_clear = 0
endfunction

" }}}1

function! s:timer_callback(win_id, timer_id) abort " {{{1
  if a:win_id != win_getid()
    call timer_pause(a:timer_id, 1)
    return
  endif

  " if we timed out, do a highlight and pause the timer
  let l:elapsed = 1000*s:reltimefloat(reltime(w:matchup_pulse_time))
  if l:elapsed >= s:show_delay
    call timer_pause(a:timer_id, 1)
    if exists('#TextYankPost') && !has('patch-8.1.0192')
      " workaround crash with autocmd trigger during regex match (#3175)
      let l:save_ei = &eventignore
      try
        set eventignore+=TextYankPost
        call s:matchparen.highlight()
      finally
        let &eventignore = l:save_ei
      endtry
    else
      call s:matchparen.highlight()
    endif
  elseif w:matchup_need_clear && exists('w:matchup_hi_time')
    " if highlighting becomes too stale, clear it
    let l:elapsed = 1000*s:reltimefloat(reltime(w:matchup_hi_time))
    if l:elapsed >= s:hide_delay
      call s:matchparen.clear()
    endif
  endif
endfunction

" }}}1

function! s:matchparen.fade(level, pos, token) abort dict " {{{1
  ""
  " fade feature: remove highlights after a certain time
  " {level}
  "   =  0: prepare for possible loss of cursor support
  "   =  1: new highlights are coming (cancel prior fade)
  "   =  2: end of new highlights
  " {pos}     [lnum, column] of current match
  " {token}   in/out saves state between calls
  "
  " returns 1 if highlighting should be canceled

  if !g:matchup_matchparen_deferred || !exists('w:matchup_fade_timer')
    if a:level <= 0
      call s:matchparen.clear()
    endif
    return 0
  endif

  " jumping between windows
  if a:level == 0 && win_getid() != get(s:, 'save_win')
    call timer_pause(w:matchup_fade_timer, 1)
    if exists('w:matchup_fade_pos')
      unlet w:matchup_fade_pos
    endif
    call s:matchparen.clear()
    let s:save_win = win_getid()
  endif

  " highlighting might be stale
  if a:level == 0
    if exists('w:matchup_fade_pos')
      let a:token.save_pos = w:matchup_fade_pos
      unlet w:matchup_fade_pos
    endif
    if !w:matchup_need_clear
      call timer_pause(w:matchup_fade_timer, 1)
    endif
    return 0
  endif

  " prepare for new highlighting
  if a:level == 1
    " if token has no save_pos, cursor was previously off of a match
    if !has_key(a:token, 'save_pos') || a:pos != a:token.save_pos
      " clear immediately
      call timer_pause(w:matchup_fade_timer, 1)
      call s:matchparen.clear()
      return 0
    endif
    let w:matchup_fade_pos = a:token.save_pos
    return 1
  endif

  " new highlighting is active
  if a:level == 2 && a:pos != get(w:, 'matchup_fade_pos', [])
    " init fade request
    let w:matchup_fade_pos = a:pos
    let w:matchup_fade_start = reltime()
    call timer_pause(w:matchup_fade_timer, 0)
  endif

  return 0
endfunction

" }}}1

function! s:fade_timer_callback(win_id, timer_id) abort " {{{1
  if a:win_id != win_getid()
    call timer_pause(a:timer_id, 1)
    return
  endif

  if !exists('w:matchup_fade_start') || !w:matchup_need_clear
    call timer_pause(a:timer_id, 1)
    return
  endif

  let l:elapsed = 1000*s:reltimefloat(reltime(w:matchup_fade_start))
  if l:elapsed >= s:fade_time
    call s:matchparen.clear()
    call timer_pause(a:timer_id, 1)
  endif
endfunction

" }}}1

" function! s:reltimefloat(time) {{{1
if exists('*reltimefloat')
  function! s:reltimefloat(time)
    return reltimefloat(a:time)
  endfunction
else
  function! s:reltimefloat(time)
    return str2float(reltimestr(a:time))
  endfunction
endif

" }}}1

function! s:matchparen.highlight_deferred() abort dict " {{{1
  if !get(b:, 'matchup_matchparen_deferred',
        \ g:matchup_matchparen_deferred)
    return s:matchparen.highlight()
  endif

  if !exists('w:matchup_timer')
    let s:show_delay = g:matchup_matchparen_deferred_show_delay
    let s:hide_delay = g:matchup_matchparen_deferred_hide_delay
    let w:matchup_timer = timer_start(s:show_delay,
          \ function('s:timer_callback', [ win_getid() ]),
          \ {'repeat': -1})
    if !exists('w:matchup_need_clear')
      let w:matchup_need_clear = 0
    endif
    let s:fade_time = g:matchup_matchparen_deferred_fade_time
    if s:fade_time > 0
      let w:matchup_fade_timer = timer_start(s:fade_time,
            \ function('s:fade_timer_callback', [ win_getid() ]),
            \ {'repeat': -1})
      call timer_pause(w:matchup_fade_timer, 1)
    endif
  endif

  " keep the timer alive with a heartbeat
  let w:matchup_pulse_time = reltime()

  " if the timer is paused, some time has passed
  if timer_info(w:matchup_timer)[0].paused
    " unpause the timer
    call timer_pause(w:matchup_timer, 0)

    " set the hi time to the pulse time
    let w:matchup_hi_time = w:matchup_pulse_time
  endif
endfunction

" }}}1

function! s:matchparen.highlight(...) abort dict " {{{1
  if !g:matchup_matchparen_enabled | return | endif

  if has('vim_starting') | return | endif

  if !g:matchup_matchparen_pumvisible && pumvisible() | return | endif

  if !get(b:, 'matchup_matchparen_enabled', 1)
        \ && get(b:, 'matchup_matchparen_fallback', 1) && s:pi_paren_sid()
    return call(s:pi_paren_fcn, [])
  endif

  if !get(b:, 'matchup_matchparen_enabled', 1) | return | endif

  let l:force_update    = a:0 >= 1 ? a:1 : 0
  let l:changing_insert = a:0 >= 2 ? a:2 : 0
  let l:real_mode = l:changing_insert ? v:insertmode : mode()

  if !l:force_update
        \ && exists('w:last_changedtick') && exists('w:last_cursor')
        \ && matchup#pos#equal(w:last_cursor, matchup#pos#get_cursor())
        \ && w:last_changedtick == b:changedtick
    return
  endif
  let w:last_changedtick = b:changedtick
  let w:last_cursor = matchup#pos#get_cursor()

  call matchup#perf#tic('matchparen.highlight')

  " request eventual clearing of stale matches
  let l:token = {}
  call self.fade(0, [], l:token)

  let l:modes = g:matchup_matchparen_nomode
  if get(g:, 'matchup_matchparen_novisual', 0)  " deprecated option name
    let l:modes .= "vV\<c-v>"
  endif
  if stridx(l:modes, l:real_mode) >= 0
    return
  endif

  " don't get matches when inside a closed fold
  if foldclosed(line('.')) > -1
    return
  endif

  " give up when cursor is far into a very long line
  if &synmaxcol && col('.') > &synmaxcol
    return
  endif

  " in insert mode, cursor is treated as being one behind
  let l:insertmode = l:real_mode ==# 'i'

  " start the timeout period
  let l:timeout = l:insertmode
        \ ? get(b:, 'matchup_matchparen_insert_timeout',
        \           g:matchup_matchparen_insert_timeout)
        \ : get(b:, 'matchup_matchparen_timeout',
        \           g:matchup_matchparen_timeout)
  call matchup#perf#timeout_start(l:timeout)

  let l:current = matchup#delim#get_current('all', 'both_all',
        \ { 'insertmode': l:insertmode,
        \   'stopline': g:matchup_matchparen_stopline,
        \   'highlighting': 1, })
  call matchup#perf#toc('matchparen.highlight', 'get_current')
  if empty(l:current)
    if get(b:, 'matchup_matchparen_deferred',
          \ g:matchup_matchparen_deferred)
          \ && get(b:, 'matchup_matchparen_hi_surround_always',
          \        g:matchup_matchparen_hi_surround_always)
       call s:highlight_surrounding(l:insertmode)
    endif
    return
  endif

  let l:corrlist = matchup#delim#get_matching(l:current,
        \ { 'stopline': g:matchup_matchparen_stopline,
        \   'highlighting': 1, })
  call matchup#perf#toc('matchparen.highlight', 'get_matching')
  if empty(l:corrlist) | return | endif

  if g:matchup_transmute_enabled
    if !exists('w:matchup_matchparen_context')
      let w:matchup_matchparen_context = {
            \ 'normal': {
            \   'current':   {},
            \   'corrlist':  [],
            \  },
            \ 'prior': {},
            \ 'counter': 0,
            \}
    endif

    let w:matchup_matchparen_context.counter += 1

    if !l:insertmode
      let w:matchup_matchparen_context.prior
            \ = copy(w:matchup_matchparen_context.normal)

      let w:matchup_matchparen_context.normal.current = l:current
      let w:matchup_matchparen_context.normal.corrlist = l:corrlist
    endif

    " if transmuted, highlight again (will reset timeout)
    if matchup#transmute#tick(l:insertmode)
      " no force_update here because it would screw up prior
      return s:matchparen.highlight(0, l:changing_insert)
    endif
  endif

  if !has_key(l:current, 'match_index')
        \ || len(l:corrlist) <= (l:current.side ==# 'mid' ? 2 : 1)
        \ && !g:matchup_matchparen_singleton
    " TODO this doesn't catch every case, needs refactor
    " TODO singleton doesn't work right for mids
    return
  endif

  " prepare for (possibly) new highlights
  let l:pos = [l:current.lnum, l:current.cnum]
  if self.fade(1, l:pos, l:token)
    return
  endif

  " store flag meaning highlighting is active
  let w:matchup_need_clear = 1

  " disable off-screen when scrolling with j/k
  let l:scrolling = get(g:matchup_matchparen_offscreen, 'scrolloff', 0)
        \ && winheight(0) > 2*&scrolloff
        \ && (line('.') == line('w$')-&scrolloff
        \     && line('$') != line('w$')
        \     || line('.') == line('w0')+&scrolloff)

  " show off-screen matches
  let l:method = get(g:matchup_matchparen_offscreen, 'method', '')
  if !empty(l:method) && l:method !=# 'none'
        \ && !l:current.skip && !l:scrolling
    call s:do_offscreen(l:current, l:method)
  endif

  " add highlighting matches
  call s:add_matches(l:corrlist, l:current)

  " highlight the background between parentheses
  if g:matchup_matchparen_hi_background >= 1
    call s:highlight_background(l:corrlist)
  endif

  " new highlights done, request fade away
  call self.fade(2, l:pos, l:token)

  call matchup#perf#toc('matchparen.highlight', 'end')
endfunction

function s:matchparen.transmute_reset() abort dict
  if g:matchup_transmute_enabled
    call matchup#transmute#reset()
  endif
endfunction

" }}}1

function! s:do_offscreen(current, method) " {{{1
  let l:offscreen = {}

  if !has_key(a:current, 'links') | return | endif

  " prefer to show close
  if a:current.links.open.lnum < line('w0')
    let l:offscreen = a:current.links.open
  endif
  if a:current.links.close.lnum > line('w$')
    let l:offscreen = a:current.links.close
  endif

  if empty(l:offscreen) | return | endif

  if a:method ==# 'status'
    call s:do_offscreen_statusline(l:offscreen, 0)
  elseif a:method ==# 'status_manual'
    call s:do_offscreen_statusline(l:offscreen, 1)
  elseif a:method ==# 'popup'
    call s:do_offscreen_popup(l:offscreen)
  endif
endfunction

" }}}1
function! s:do_offscreen_statusline(offscreen, manual) " {{{1
  let l:opts = {}
  if a:manual
    let l:opts.compact = 1
  endif
  let [l:sl, l:lnum] = matchup#matchparen#status_str(a:offscreen, l:opts)
  if s:ensure_scroll_timer() && !a:manual
    let l:sl .= '%{matchup#matchparen#scroll_update('.l:lnum.')}'
  endif

  let w:matchup_statusline = l:sl
  if !exists('w:matchup_oldstatus')
    let w:matchup_oldstatus = &l:statusline
  endif
  if !a:manual
    let &l:statusline =  w:matchup_statusline
  endif

  if exists('#User#MatchupOffscreenEnter')
    doautocmd <nomodeline> User MatchupOffscreenEnter
  endif
endfunction

" }}}1
<<<<<<< HEAD
function! s:init_match_popup() abort " {{{1
  if exists('s:match_popup')
    return
  endif

  " create a popup and store its winid
  let s:match_popup = popup_create('', {
        \ 'hidden': v:true,
        \})

  " in case 'hidden' in popup_create-usage is unimplemented
  call popup_hide(s:match_popup)
endfunction

" }}}1
function! s:do_offscreen_popup(offscreen) " {{{1
  " screen position of top-left corner of current window
  let [l:row, l:col] = win_screenpos(winnr())
  let l:height = winheight(0) " height of current window
  let l:line = a:offscreen.lnum < line('.') ? l:row : l:row + l:height - 1

  " if popup would overlap with cursor
  if l:line == winline() | return | endif

  call popup_move(s:match_popup, {
        \ 'line': l:line,
        \ 'col': l:col,
        \ 'maxheight': 1,
        \})

  " set popup text
  let l:text = ''
  if &number || &relativenumber
    let l:text = printf('%*S ', wincol()-virtcol('.')-1, a:offscreen.lnum)
  endif
  let l:text .= getline(a:offscreen.lnum) . ' '
  call setbufline(winbufnr(s:match_popup), 1, l:text)
  call popup_show(s:match_popup)
endfunction

" }}}1
=======
function! s:do_offscreen_popup(offscreen) " {{{1
  let l:original_filetype = &filetype

  if exists('*nvim_open_win')
    " neovim floating window
    call s:close_floating_win()

    " Set default width and height for now.
    let buf = nvim_create_buf(v:false, v:false)
    let s:winid = nvim_open_win(buf, v:false, {
          \ 'relative': 'cursor',
          \ 'row': 1,
          \ 'col': 0,
          \ 'width': 42,
          \ 'height': &previewheight,
          \ 'style': 'minimal'
          \ })

    call nvim_buf_set_var(buf, 'cursorword', 0)
    call nvim_buf_set_option(buf, 'filetype',  l:original_filetype)
    call nvim_buf_set_option(buf, 'buftype',   'nofile')
    call nvim_buf_set_option(buf, 'bufhidden', 'delete')
    call nvim_buf_set_option(buf, 'swapfile',  v:false)

    " assumes cursor is in original window
    autocmd matchup_matchparen CursorMoved <buffer> ++once
      \ call s:close_floating_win()

  elseif exists('*popup_create')
    " vim8 popup
    let s:winid = popup_create('', {
          \ 'line': 'cursor+1',
          \ 'col': 'cursor',
          \ 'moved': 'any',
          \ })

    call setbufvar(winbufnr(s:winid), 'cursorword', 0)
    call setbufvar(winbufnr(s:winid), '&filetype', l:original_filetype)
  endif

  call s:populate_floating_win(a:offscreen)
endfunction

" }}}1
function! s:populate_floating_win(offscreen) " {{{1
  let l:adjust = matchup#quirks#status_adjust(a:offscreen)
  let l:lnum = a:offscreen.lnum + l:adjust
  let l:line = getline(l:lnum)

  let l:body = split(l:line, '\n')
  let body_length = len(l:body)
  let height = min([body_length, &previewheight])

  if exists('*nvim_open_win')
    " neovim floating win
    let width = max(map(copy(l:body), 'strdisplaywidth(v:val)'))
    call nvim_win_set_width(s:winid, width)
    call nvim_win_set_height(s:winid, height)

    call nvim_buf_set_lines(winbufnr(s:winid), 0, -1, v:false, [])
    call nvim_buf_set_lines(winbufnr(s:winid), 0, -1, v:false, l:body)
    call nvim_win_set_cursor(s:winid, [1,0])

  elseif exists('*popup_create')
    " vim8 popup
    call popup_settext(s:winid, l:body)
  endif
endfunction

" }}}1
function! s:close_floating_win() " {{{1
  if win_id2win(s:winid) > 0
    execute win_id2win(s:winid) . 'wincmd c'
  endif
  let s:winid = 0
endfunction
>>>>>>> d1ac1d0c

" }}}1
function! MatchupStatusOffscreen() " {{{1
  return substitute(get(w:, 'matchup_statusline', ''),
        \ '%<\|%#\w*#', '', 'g')
endfunction

" }}}1

function! matchup#matchparen#highlight_surrounding() abort " {{{1
  call matchup#perf#timeout_start(500)
  call s:highlight_surrounding()
endfunction

" }}}1

function! s:highlight_surrounding(...) " {{{1
  let l:opts = { 'local': 0, 'matches': [] }
  let l:delims = matchup#delim#get_surrounding('delim_all', 1, l:opts)
  let l:open = l:delims[0]
  if empty(l:open) | return | endif

  let l:corrlist = l:opts.matches
  if empty(l:corrlist) | return | endif

  " store flag meaning highlighting is active
  let w:matchup_need_clear = 1

  " add highlighting matches
  call s:add_matches(l:corrlist)

  " highlight the background between parentheses
  if g:matchup_matchparen_hi_background >= 2
    call s:highlight_background(l:corrlist)
  endif
endfunction

" }}}1
function! s:highlight_background(corrlist) " {{{1
  let [l:lo1, l:lo2] = [a:corrlist[0], a:corrlist[-1]]

  let l:inclusive = 1
  if l:inclusive
    call s:add_background_matches_1(
          \ l:lo1.lnum,
          \ l:lo1.cnum,
          \ l:lo2.lnum,
          \ l:lo2.cnum + matchup#delim#end_offset(l:lo2))
  else
    call s:add_background_matches_1(
          \ l:lo1.lnum,
          \ l:lo1.cnum + matchup#delim#end_offset(l:lo1) + 1,
          \ l:lo2.lnum,
          \ l:lo2.cnum - 1)
  endif
endfunction

"}}}1

function! s:format_gutter(lnum, ...) " {{{1
  let l:opts = a:0 ? a:1 : {}
  let l:padding = wincol()-virtcol('.')
  let l:sl = ''

  let l:direction = a:lnum < line('.')
  if &number || &relativenumber
    let l:nw = max([strlen(line('$')), &numberwidth-1])
    let l:linenr = a:lnum     " distinct for relativenumber

    if &relativenumber
      let l:linenr = abs(l:linenr-line('.'))
    endif

    let l:sl = printf('%'.(l:nw).'s', l:linenr)
    if l:direction && !get(l:opts, 'noshowdir', 0)
      let l:sl = '%#Search#' . l:sl . '∆%#Normal#'
    else
      let l:sl = '%#CursorLineNr#' . l:sl . ' %#Normal#'
    endif
    let l:padding -= l:nw + 1
  endif

  if empty(l:sl) && l:direction && !get(l:opts, 'noshowdir', 0)
    let l:sl = '%#Search#∆%#Normal#'
    let l:padding -= 1    " OK if this is negative
    if l:padding == -1 && indent(a:lnum) == 0
      let l:padding = 0
    endif
  endif

  " possible fold column, up to &foldcolumn characters
  let l:fdcstr = ''
  if &foldcolumn
    let l:fdc = max([1, &foldcolumn-1])
    let l:fdl = foldlevel(a:lnum)
    let l:fdcstr = l:fdl <= l:fdc ? repeat('|', l:fdl)
          \ : join(range(l:fdl-l:fdc+1, l:fdl), '')
    let l:padding -= len(l:fdcstr)
    let l:fdcstr = '%#FoldColumn#' . l:fdcstr . '%#Normal#'
  elseif empty(l:sl)
    let l:sl = '%#Normal#'
  endif

  " add remaining padding (this handles rest of fdc and scl)
  let l:sl = l:fdcstr . repeat(' ', l:padding) . l:sl
  return l:sl
endfunction

" }}}1
function! matchup#matchparen#status_str(offscreen, ...) abort " {{{1
  let l:opts = a:0 ? a:1 : {}
  let l:adjust = matchup#quirks#status_adjust(a:offscreen)
  let l:lnum = a:offscreen.lnum + l:adjust
  let l:line = getline(l:lnum)

  let l:sl = ''
  let l:trimming = 0
  if get(l:opts, 'compact', 0)
    let l:trimming = 1
  else
    let l:sl = s:format_gutter(l:lnum, l:opts)
  endif

  if has_key(l:opts, 'width')
    " TODO subtract the gutter from above
    let l:room = l:opts.width
  else
    let l:room = min([300, winwidth(0)]) - (wincol()-virtcol('.'))
  endif
  let l:room -= l:adjust ? 3+strdisplaywidth(a:offscreen.match) : 0
  let l:lasthi = ''
  for l:c in range(min([l:room, strlen(l:line)]))
    if !l:adjust && a:offscreen.cnum <= l:c+1 && l:c+1 <= a:offscreen.cnum
          \ - 1 + strlen(a:offscreen.match)
      let l:wordish = a:offscreen.match !~? '^[[:punct:]]\{1,3\}$'
      " TODO: we can't overlap groups, this might not be totally correct
      let l:curhi = l:wordish ? 'MatchWord' : 'MatchParen'
    elseif char2nr(l:line[l:c]) < 32
      let l:curhi = 'SpecialKey'
    else
      let l:curhi = synIDattr(synID(l:lnum, l:c+1, 1), 'name')
      if empty(l:curhi)
        let l:curhi = 'Normal'
      endif
    endif
    let l:sl .= (l:curhi !=# l:lasthi ? '%#'.l:curhi.'#' : '')
    if l:trimming && l:line[l:c] !~ '\s'
      let l:trimming = 0
    endif
    if l:trimming
    elseif l:line[l:c] ==# "\t"
      let l:sl .= repeat(' ', strdisplaywidth(strpart(l:line, 0, 1+l:c))
            \ - strdisplaywidth(strpart(l:line, 0, l:c)))
    elseif char2nr(l:line[l:c]) < 32
      let l:sl .= strtrans(l:line[l:c])
    elseif l:line[l:c] == '%'
      let l:sl .= '%%'
    else
      let l:sl .= l:line[l:c]
    endif
    let l:lasthi = l:curhi
  endfor
  let l:sl = substitute(l:sl, '\s\+$', '', '') . '%<%#Normal#'
  if l:adjust
    let l:sl .= '%#LineNr# … %#Normal#'
          \ . '%#MatchParen#' . a:offscreen.match . '%#Normal#'
  endif

  return [l:sl, l:lnum]
endfunction

" }}}1

function! s:ensure_scroll_timer() " {{{1
  if has('timers') && exists('*timer_pause')
    if !exists('s:scroll_timer')
      let s:scroll_timer = timer_start(50,
            \ 'matchup#matchparen#scroll_callback',
            \ { 'repeat': -1 })
      call timer_pause(s:scroll_timer, 1)
    endif
  endif

  return exists('s:scroll_timer')
endfunction

" }}}1
function! matchup#matchparen#scroll_callback(tid) " {{{1
  call timer_pause(a:tid, 1)
  call s:matchparen.highlight(1)
endfunction

" }}}1
function! matchup#matchparen#scroll_update(lnum) " {{{1
  if line('w0') <= a:lnum && a:lnum <= line('w$')
        \ && exists('s:scroll_timer')
    call timer_pause(s:scroll_timer, 0)
  endif
  return ''
endfunction

" }}}1

function! s:add_matches(corrlist, ...) " {{{1
  if !exists('w:matchup_match_id_list')
    let w:matchup_match_id_list = []
  endif

  " if MatchwordCur is undefined and MatchWord links to MatchParen
  " (as default), behave like MatchWordCur is the same as MatchParenCur
  " otherwise, MatchWordCur is the same as MatchWord
  if a:0
    let l:mwc = hlexists('MatchWordCur') ? 'MatchWordCur'
          \ : (synIDtrans(hlID('MatchWord')) == hlID('MatchParen')
          \     ? 'MatchParenCur' : 'MatchWord')
  endif

  for l:corr in a:corrlist
    let l:wordish = l:corr.match !~? '^[[:punct:]]\{1,3\}$'

    if a:0 && l:corr.match_index == a:1.match_index
      let l:group = l:wordish ? l:mwc : 'MatchParenCur'
    else
      let l:group = l:wordish ? 'MatchWord' : 'MatchParen'
    endif

    if exists('*matchaddpos')
      call add(w:matchup_match_id_list, matchaddpos(l:group,
            \ [[l:corr.lnum, l:corr.cnum, strlen(l:corr.match)]], 0))
    else
      call add(w:matchup_match_id_list, matchadd(l:group,
            \ '\%'.(l:corr.lnum).'l\%'.(l:corr.cnum).'c'
            \ . '.\+\%<'.(l:corr.cnum+strlen(l:corr.match)+1).'c', 0))
    endif
  endfor
endfunction

" }}}1
function! s:add_background_matches_1(line1, col1, line2, col2) " {{{1
  if a:line1 == a:line2 && a:col1 > a:col2
    return
  endif

  let l:priority = -1

  if a:line1 == a:line2
    let l:match = '\%'.(a:line1).'l\&'
          \ . '\%'.(a:col1).'c.*\%'.(a:col2).'c.'
  else
    let l:match = '\%>'.(a:line1).'l\(.\+\|^$\)\%<'.(a:line2).'l'
          \ . '\|\%'.(a:line1).'l\%>'.(a:col1-1).'c.\+'
          \ . '\|\%'.(a:line2).'l.\+\%<'.(a:col2+1).'c.'
  endif

  call add(w:matchup_match_id_list,
        \  matchadd('MatchBackground', l:match, l:priority))
endfunction

" }}}1
function! s:add_background_matches_2(line1, col1, line2, col2) " {{{1
  if a:line1 == a:line2 && a:col1 > a:col2
    return
  endif

  let l:priority = -1

  let l:curline = a:line1
  while l:curline <= a:line2
    let l:endline = min([l:curline+7, a:line2])
    let l:list = range(l:curline, l:endline)
    if l:curline == a:line1
      let l:list[0] = [a:line1, a:col1,
            \ l:curline == a:line2 ? (a:col2-a:col1+1)
            \ : strlen(getline(a:line1))]
    endif
    if l:endline == a:line2 && l:curline != a:line2
      let l:list[-1] = [a:line2, 1, a:col2]
    endif

    call add(w:matchup_match_id_list,
          \ matchaddpos('MatchBackground', l:list, l:priority))
    let l:curline = l:endline+1
  endwhile
endfunction

" }}}1

let &cpo = s:save_cpo

" vim: fdm=marker sw=2
<|MERGE_RESOLUTION|>--- conflicted
+++ resolved
@@ -546,7 +546,6 @@
 endfunction
 
 " }}}1
-<<<<<<< HEAD
 function! s:init_match_popup() abort " {{{1
   if exists('s:match_popup')
     return
@@ -588,8 +587,7 @@
 endfunction
 
 " }}}1
-=======
-function! s:do_offscreen_popup(offscreen) " {{{1
+function! s:do_offscreen_popup_nvim(offscreen) " {{{1
   let l:original_filetype = &filetype
 
   if exists('*nvim_open_win')
@@ -665,9 +663,9 @@
   endif
   let s:winid = 0
 endfunction
->>>>>>> d1ac1d0c
-
-" }}}1
+
+" }}}1
+
 function! MatchupStatusOffscreen() " {{{1
   return substitute(get(w:, 'matchup_statusline', ''),
         \ '%<\|%#\w*#', '', 'g')
